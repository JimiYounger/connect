// my-app/src/features/widgets/utils/deep-link.ts

/**
 * Deep linking functionality for redirect widgets
 * Enables opening mobile apps via deep links with web fallback
 */

/**
 * Type definition for deep link configuration
 */
export interface DeepLinkConfig {
  enabled: boolean;
  iosScheme?: string;
  androidPackage?: string;
  webFallbackUrl: string;
  iosAppStoreId?: string;       // Legacy app store ID (deprecated)
  androidAppStoreId?: string;   // Legacy app store ID (deprecated)
  iosAppStoreUrl?: string;      // Direct iOS App Store URL (preferred)
  androidAppStoreUrl?: string;  // Direct Android Play Store URL (preferred)
  preset?: AppPreset;
}

/**
 * Common app presets for deep linking
 */
export const APP_PRESETS = {
  gmail: {
    name: 'Gmail',
    iosScheme: 'googlegmail://',
    androidPackage: 'com.google.android.gm',
    iosAppStoreUrl: 'https://apps.apple.com/us/app/gmail-email-by-google/id422689480',
    androidAppStoreUrl: 'https://play.google.com/store/apps/details?id=com.google.android.gm',
  },
  salesforce: {
    name: 'Salesforce',
    iosScheme: 'salesforce://',
    androidPackage: 'com.salesforce.chatter',
    iosAppStoreUrl: 'https://apps.apple.com/us/app/salesforce/id404249815',
    androidAppStoreUrl: 'https://play.google.com/store/apps/details?id=com.salesforce.chatter',
  },
  outlook: {
    name: 'Outlook',
    iosScheme: 'ms-outlook://',
    androidPackage: 'com.microsoft.office.outlook',
    iosAppStoreUrl: 'https://apps.apple.com/us/app/microsoft-outlook/id951937596',
    androidAppStoreUrl: 'https://play.google.com/store/apps/details?id=com.microsoft.office.outlook',
  },
  teams: {
    name: 'Microsoft Teams',
    iosScheme: 'msteams://',
    androidPackage: 'com.microsoft.teams',
    iosAppStoreUrl: 'https://apps.apple.com/us/app/microsoft-teams/id1113153706',
    androidAppStoreUrl: 'https://play.google.com/store/apps/details?id=com.microsoft.teams',
  },
  zoom: {
    name: 'Zoom',
    iosScheme: 'zoomus://',
    androidPackage: 'us.zoom.videomeetings',
    iosAppStoreUrl: 'https://apps.apple.com/us/app/zoom-one-platform-to-connect/id546505307',
    androidAppStoreUrl: 'https://play.google.com/store/apps/details?id=us.zoom.videomeetings',
  },
  slack: {
    name: 'Slack',
    iosScheme: 'slack://',
    androidPackage: 'com.Slack',
    iosAppStoreUrl: 'https://apps.apple.com/us/app/slack-for-desktop/id803453959',
    androidAppStoreUrl: 'https://play.google.com/store/apps/details?id=com.Slack',
  },
} as const;

export type AppPreset = keyof typeof APP_PRESETS;

/**
 * Check if the current device is iOS
 */
export const isIOS = (): boolean => {
  if (typeof window === 'undefined') return false;
  return /iPad|iPhone|iPod/.test(navigator.userAgent) && !(window as any).MSStream;
};

/**
 * Check if the current device is Android
 */
export const isAndroid = (): boolean => {
  if (typeof window === 'undefined') return false;
  return /Android/.test(navigator.userAgent);
};

/**
 * Check if the current device is mobile
 */
export const isMobile = (): boolean => {
  return isIOS() || isAndroid();
};

/**
 * Open a deep link with fallback to web URL if app isn't installed
 * 
 * @param config Deep link configuration
 * @param timeout Timeout in ms before falling back to web URL (default: 2000ms)
 * @returns Promise that resolves when navigation occurs
 */
// Add type definition for Safari's navigator extension
interface SafariNavigator extends Navigator {
  standalone?: boolean;
}

/**
 * Check if running in a PWA context
 */
export const isPWA = (): boolean => {
  if (typeof window === 'undefined') return false;
  return window.matchMedia('(display-mode: standalone)').matches || 
         // Use type assertion to handle Safari's standalone property
         (window.navigator as SafariNavigator).standalone === true;
};

/**
 * Check if running in Safari
 */
export const isSafari = (): boolean => {
  if (typeof window === 'undefined') return false;
  const ua = window.navigator.userAgent;
  return ua.includes('Safari') && !ua.includes('Chrome') && !ua.includes('Android');
};

/**
 * Check if deep linking is likely to work in the current environment
 */
export const canUseNativeDeepLinks = (): boolean => {
  // Deep links have limitations in:
  // 1. PWAs on iOS
  // 2. Safari browser
  if (isPWA() && isIOS()) return false;
  if (isSafari()) return false;
  
  return true;
};

/**
 * Log deep linking debug info to console
 */
const logDeepLinkDebug = (config: DeepLinkConfig, message: string): void => {
  console.info(
    `[Deep Link Debug] ${message}\n`,
    `- Environment: ${isPWA() ? 'PWA' : 'Browser'}\n`,
    `- Platform: ${isIOS() ? 'iOS' : isAndroid() ? 'Android' : 'Desktop'}\n`,
    `- Safari: ${isSafari() ? 'Yes' : 'No'}\n`,
    `- Can use native deep links: ${canUseNativeDeepLinks() ? 'Yes' : 'No'}\n`,
    `- Config:`, config
  );
};

export const openDeepLink = async (
  config: DeepLinkConfig,
  timeout: number = 2000
): Promise<void> => {
  // If deep linking is disabled, just use web fallback
  if (!config.enabled) {
    logDeepLinkDebug(config, "Deep linking disabled, using web fallback");
    window.open(config.webFallbackUrl, '_blank');
    return;
  }

  // Always log the attempt for debugging
  logDeepLinkDebug(config, "Attempting to use deep link");
  
<<<<<<< HEAD
  // Skip deep link attempt for Safari or other environments where deep links show errors
  // Go directly to App Store or web fallback instead
  if (!canUseNativeDeepLinks()) {
    logDeepLinkDebug(config, "Environment has limited deep link support, going directly to store/fallback URL");
    window.open(config.webFallbackUrl, '_blank');
    return;
=======
  // Shorter timeout for browsers with limited deep link support
  if (isSafari()) {
    timeout = 1000; // Shorter timeout for Safari
>>>>>>> aee91c32
  }
  
  return new Promise((resolve) => {
    // Store current time to check if we navigated away
    const start = Date.now();
    let deepLinkUrl: string | null = null;
    
    // Determine which deep link to use based on platform
    if (isIOS() && config.iosScheme) {
      // Use the direct URI scheme for iOS
      deepLinkUrl = config.iosScheme;
    } else if (isAndroid() && config.androidPackage) {
      // Generate intent URL for Android
      deepLinkUrl = `intent://#Intent;package=${config.androidPackage};scheme=https;end`;
    }

    if (!deepLinkUrl) {
      // No deep link URL available, use web fallback
      logDeepLinkDebug(config, "No deep link URL available, using web fallback");
      window.open(config.webFallbackUrl, '_blank');
      resolve();
      return;
    }

    // Set up visibility change listener to detect if app was opened
    let appOpened = false;
    const visibilityChangeHandler = () => {
      if (document.hidden) {
        // User has likely switched to the app
        appOpened = true;
        clearTimeout(fallbackTimeout);
      }
    };
    document.addEventListener('visibilitychange', visibilityChangeHandler);
    
    // Set up timeout for fallback only if app isn't opened
    const fallbackTimeout = setTimeout(() => {
      // Clean up event listener
      document.removeEventListener('visibilitychange', visibilityChangeHandler);
      
      // Only fallback if we're still on this page and app wasn't opened
      if (document.hidden || Date.now() - start > timeout + 500 || appOpened) {
        return;
      }
      
      logDeepLinkDebug(config, "Timeout - app not opened, using app store fallback");
      
      // If we're still here after timeout, app wasn't opened
      window.open(config.webFallbackUrl, '_blank');
      resolve();
    }, timeout);

    try {
      logDeepLinkDebug(config, `Using deep link URL: ${deepLinkUrl}`);

      // Handle Safari specially to minimize error dialogs
      if (isSafari()) {
        // Open a new window first and redirect it
        const newWindow = window.open('about:blank');
        if (newWindow) {
          setTimeout(() => {
            try {
              newWindow.location.href = deepLinkUrl!;
            } catch (_e) {
              // Quietly handle errors
              console.log("Safari deep link navigation error, will fall back to App Store");
              window.open(config.webFallbackUrl, '_blank');
            }
          }, 100);
        } else {
          // If popup blocked, fall back to standard method
          window.location.href = deepLinkUrl;
        }
      } else {
        // For non-Safari browsers, use a hidden iframe approach first
        // to prevent the page from showing blank for a second
        const iframe = document.createElement('iframe');
        iframe.style.display = 'none';
        iframe.src = deepLinkUrl;
        document.body.appendChild(iframe);
        
        // For iOS, use the location.href as backup if iframe doesn't work
        if (isIOS()) {
          // Wait a tiny bit to let iframe try first
          setTimeout(() => {
            if (!appOpened) {
              window.location.href = deepLinkUrl!;
            }
          }, 50);
        } else {
          // For Android, also try the intent:// URL directly
          const a = document.createElement('a');
          a.href = deepLinkUrl;
          a.style.display = 'none';
          a.setAttribute('target', '_blank');
          document.body.appendChild(a);
          a.click();
          
          if (a.parentNode) {
            a.parentNode.removeChild(a);
          }
        }
        
        // Clean up iframe after short delay
        setTimeout(() => {
          if (iframe.parentNode) {
            iframe.parentNode.removeChild(iframe);
          }
        }, 100);
      }
    } catch (error) {
      console.error("Error opening deep link:", error);
      
      // Clear the timeout and event listener
      clearTimeout(fallbackTimeout);
      document.removeEventListener('visibilitychange', visibilityChangeHandler);
      
      // Fall back to web URL
      window.open(config.webFallbackUrl, '_blank');
      resolve();
    }
  });
};

/**
 * Creates a direct app store link for an app
 * @param appId The app ID in the stores 
 * @returns Object with app store links
 */
export const getAppStoreLinks = (appId: string) => {
  return {
    ios: `https://apps.apple.com/app/id${appId}`,
    android: `https://play.google.com/store/apps/details?id=${appId}`
  };
};<|MERGE_RESOLUTION|>--- conflicted
+++ resolved
@@ -165,18 +165,18 @@
   // Always log the attempt for debugging
   logDeepLinkDebug(config, "Attempting to use deep link");
   
-<<<<<<< HEAD
+
   // Skip deep link attempt for Safari or other environments where deep links show errors
   // Go directly to App Store or web fallback instead
   if (!canUseNativeDeepLinks()) {
     logDeepLinkDebug(config, "Environment has limited deep link support, going directly to store/fallback URL");
     window.open(config.webFallbackUrl, '_blank');
     return;
-=======
+
   // Shorter timeout for browsers with limited deep link support
   if (isSafari()) {
     timeout = 1000; // Shorter timeout for Safari
->>>>>>> aee91c32
+
   }
   
   return new Promise((resolve) => {
